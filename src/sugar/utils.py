"""General utilities functions."""

import re

from pathlib import Path


def camel_to_snake(name: str, sep: str = '-') -> str:
    """
    Convert camelCase or PascalCase string to snake_case.

    Parameters
    ----------
    name : str
        The string to convert.

    Returns
    -------
    str
        The converted snake_case string.
    """
    # Add underscore between lowercase and uppercase letters
    s1 = re.sub('(.)([A-Z][a-z]+)', r'\1' + sep + r'\2', name)
    # Add underscore before a sequence of uppercase letters
    snake_case = re.sub('([a-z0-9])([A-Z])', r'\1' + sep + r'\2', s1).lower()
    return snake_case


<<<<<<< HEAD
=======
def get_absolute_path(relative_path: str) -> str:
    """Get the root path of the project."""
    return str(Path(relative_path).resolve())


>>>>>>> 015e6681
# prepend stack name to the services list and stack is should be provided
# if not throw error
def prepend_stack_name(stack_name: str, services: list[str]) -> list[str]:
    """
    Prepend stack name to the services list.

    Parameters
    ----------
    stack_name : str
        The name of the stack.

    services : list[str]
        The list of services.

    Returns
    -------
    list[str]
        The list of services with the stack name prepended.
    """
    if not stack_name:
        raise ValueError('Stack name is needed')
    return [f'{stack_name}_{service}' for service in services]<|MERGE_RESOLUTION|>--- conflicted
+++ resolved
@@ -26,14 +26,11 @@
     return snake_case
 
 
-<<<<<<< HEAD
-=======
 def get_absolute_path(relative_path: str) -> str:
     """Get the root path of the project."""
     return str(Path(relative_path).resolve())
 
 
->>>>>>> 015e6681
 # prepend stack name to the services list and stack is should be provided
 # if not throw error
 def prepend_stack_name(stack_name: str, services: list[str]) -> list[str]:
