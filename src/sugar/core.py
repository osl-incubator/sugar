--- conflicted
+++ resolved
@@ -7,10 +7,7 @@
 from sugar.extensions.base import SugarBase
 from sugar.extensions.compose import SugarCompose
 from sugar.extensions.compose_ext import SugarComposeExt
-<<<<<<< HEAD
-=======
 from sugar.extensions.podman_ext import SugarPodmanComposeExt
->>>>>>> 015e6681
 from sugar.extensions.swarm import SugarSwarm
 from sugar.extensions.tui import SugarTUI
 
@@ -24,10 +21,7 @@
 extensions: dict[str, Type[SugarBase]] = {
     'compose': SugarCompose,
     'compose-ext': SugarComposeExt,
-<<<<<<< HEAD
-=======
     'podman-ext': SugarPodmanComposeExt,
->>>>>>> 015e6681
     'swarm': SugarSwarm,
     'tui': SugarTUI,
     **{'stats': SugarStats for i in range(1) if SugarStats is not None},
